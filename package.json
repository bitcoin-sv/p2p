{
  "name": "@bsv/p2p",
<<<<<<< HEAD
  "version": "1.0.10",
=======
  "version": "1.0.11",
>>>>>>> bd3f0db7
  "publishConfig": {
    "access": "public"
  },
  "description": "A client for P2P messaging and payments",
  "type": "module",
  "main": "dist/cjs/mod.js",
  "module": "dist/esm/mod.js",
  "types": "dist/types/mod.d.ts",
  "files": [
    "dist",
    "src",
    "mod.ts",
    "LICENSE.txt"
  ],
  "scripts": {
    "build": "npm run build:ts && npm run build:umd",
    "build:ts": "tsc -b && tsconfig-to-dual-package tsconfig.cjs.json",
    "build:umd": "webpack --config webpack.config.js",
    "test": "jest --config=jest.config.ts",
    "test:integration": "jest --config=jest.config.integration.ts",
    "test:coverage": "jest --coverage --coverageReporters=text --coverageReporters=html",
    "test:watch": "jest --watch",
    "lint": "ts-standard --fix .",
    "clean": "rimraf dist node_modules && npm install",
    "prebuild": "rimraf dist"
  },
  "keywords": [
    "BSV",
    "Blockchain",
    "P2P",
    "Bitcoin",
    "SV",
    "Messaging",
    "MessageBox"
  ],
  "exports": {
    ".": {
      "import": "./dist/esm/mod.js",
      "require": "./dist/cjs/mod.js",
      "types": "./dist/types/mod.d.ts"
    },
    "./package.json": "./package.json"
  },
  "author": "BSV Blockchain Association",
  "license": "SEE LICENSE IN LICENSE.txt",
  "devDependencies": {
    "@bsv/auth-express-middleware": "^1.0.13",
    "@bsv/payment-express-middleware": "^1.0.3",
    "@eslint/js": "^9.20.0",
    "@types/jest": "^29.5.14",
    "@types/node": "^22.13.2",
    "@types/supertest": "^6.0.2",
    "@typescript-eslint/eslint-plugin": "^8.24.1",
    "@typescript-eslint/parser": "^8.24.1",
    "axios": "^1.8.3",
    "documentation": "^14.0.3",
    "ejs": "^3.1.10",
    "eslint": "^9.20.1",
    "eslint-plugin-react": "^7.37.4",
    "globals": "^15.15.0",
    "jest": "^29.7.0",
    "node-polyfill-webpack-plugin": "^4.1.0",
    "nodemon": "^3.1.9",
    "rimraf": "^6.0.1",
    "supertest": "^7.0.0",
    "ts-jest": "^29.2.5",
    "ts-node": "^10.9.2",
    "ts-standard": "^12.0.2",
    "typescript": "^5.7.3",
    "typescript-eslint": "^8.24.0",
    "webpack": "^5.98.0",
    "webpack-bundle-analyzer": "^4.10.2",
    "webpack-cli": "^6.0.1",
    "webpack-dev-server": "^5.2.0",
    "webpack-merge": "^6.0.1"
  },
  "dependencies": {
    "@bsv/authsocket-client": "^1.0.6",
    "@bsv/sdk": "^1.4.2"
  }
}<|MERGE_RESOLUTION|>--- conflicted
+++ resolved
@@ -1,10 +1,6 @@
 {
   "name": "@bsv/p2p",
-<<<<<<< HEAD
-  "version": "1.0.10",
-=======
   "version": "1.0.11",
->>>>>>> bd3f0db7
   "publishConfig": {
     "access": "public"
   },
