/**
 * @file MessageBoxClient.ts
 * @description
 * This module provides the `MessageBoxClient` class, a client-side library for interacting with the Message Box Server.
 * It supports sending and receiving encrypted messages between authenticated users over HTTP or WebSocket,
 * using identity keys to ensure privacy, authenticity, and message integrity.
 *
 * MessageBoxClient supports both local and overlay-based routing. Overlay routing allows messages to be forwarded
 * to dynamically anointed hosts by resolving the most recently published advertisement for a given identity key.
 * This is achieved using the BSV SDK’s LookupResolver and TopicBroadcaster via overlay advertisements.
 *
 * Key Features:
 * - Authenticated HTTP and WebSocket message sending and receipt
 * - Deterministic message ID generation via HMAC
 * - Optional message encryption using CurvePoint-AES with symmetric keys
 * - Identity-based overlay host resolution using `ls_messagebox`
 * - Host advertisement broadcasting using PushDrop and overlay topics
 * - Live message streaming with room-based WebSocket channels
 * - Secure message acknowledgment and persistent inboxes via `messageBox` types
 *
 * This class is used by frontend or service-layer clients who want to send or receive messages via the Message Box Server.
 * For details on message structure, encryption, and overlay mechanics, refer to the associated documentation.
 *
 * @module MessageBoxClient
 * @author Project Babbage
 * @license Open BSV License
 */

import {
  WalletClient,
  AuthFetch,
  LookupResolver,
  TopicBroadcaster,
  Utils,
  Transaction,
  PushDrop,
<<<<<<< HEAD
  SymmetricKey,
  SecurityLevel,
  PublicKey
=======
  Base64String
>>>>>>> fdb5fb79
} from '@bsv/sdk'
import { AuthSocketClient } from '@bsv/authsocket-client'
import { Logger } from './Utils/logger.js'

/**
 * Defines the structure of a PeerMessage
 */
export interface PeerMessage {
  messageId: string
  body: string
  sender: string
  created_at: string
  updated_at: string
  acknowledged?: boolean
}

/**
 * Defines the structure of a message being sent
 */
export interface SendMessageParams {
  recipient: string
  messageBox: string
  body: string | object
  messageId?: string
}

/**
 * Defines the structure of the response from sendMessage
 */
export interface SendMessageResponse {
  status: string
  messageId: string
}

/**
 * Defines the structure of a request to acknowledge messages
 */
export interface AcknowledgeMessageParams {
  messageIds: string[]
}

/**
 * Defines the structure of a request to list messages
 */
export interface ListMessagesParams {
  messageBox: string
}

/**
 * Defines the structure of a message that is encrypted
 */
export interface EncryptedMessage {
  encryptedMessage: Base64String
}

/**
 * @class MessageBoxClient
 * @description
 * Client for interacting with a MessageBoxServer or overlay network. Enables:
 * - Secure and encrypted messaging via HTTP or WebSocket
 * - HMAC-based message IDs for tamper resistance
 * - Dynamic overlay resolution of recipient hosts via LookupResolver
 * - Host advertisement broadcasting using PushDrop outputs
 * - Streaming real-time message support via WebSocket rooms
 *
 * @example
 * const mb = new MessageBoxClient({ walletClient, overlayEnabled: true })
 * await mb.sendMessage({ recipient, messageBox: 'inbox', body: 'Hello world' })
 */
export class MessageBoxClient {
  private readonly host: string
  public readonly authFetch: AuthFetch
  private readonly walletClient: WalletClient
  private socket?: ReturnType<typeof AuthSocketClient>
  private myIdentityKey?: string
  private readonly joinedRooms: Set<string> = new Set()
  private readonly lookupResolver: LookupResolver

  /**
   * @constructor
   * @param options.host - Base URL of the MessageBox server
   * @param options.walletClient - WalletClient instance for identity and crypto operations
   * @param options.enableLogging - If true, enables structured logging
   * @param options.networkPreset - LookupResolver overlay network ('local', 'mainnet', or 'testnet')
   */
  constructor({
    host = 'https://messagebox.babbage.systems',
    walletClient,
    enableLogging = false,
    networkPreset = 'local'
  }: {
    host?: string
    walletClient: WalletClient
    enableLogging?: boolean
    networkPreset?: 'local' | 'mainnet' | 'testnet'
  }) {
    this.host = host
    this.walletClient = walletClient
    this.authFetch = new AuthFetch(this.walletClient)

    this.lookupResolver = new LookupResolver({
      networkPreset
    })

    if (enableLogging) {
      Logger.enable()
    }
  }

  /**
   * @method getJoinedRooms
   * @returns {Set<string>}
   * @description Returns the current set of WebSocket room IDs that the client has joined.
   * This is primarily used for inspection and testing purposes.
   */
  public getJoinedRooms(): Set<string> {
    return this.joinedRooms
  }

  /**
   * @method getIdentityKey
   * @returns {string}
   * @throws {Error} If the identity key has not been fetched or set yet.
   * @description Returns the current identity key used by the client. This is fetched during setup
   * and used for both authentication and encryption operations.
   */
  public getIdentityKey(): string {
    if (this.myIdentityKey == null) {
      throw new Error('[MB CLIENT ERROR] Identity key is not set')
    }
    return this.myIdentityKey
  }

  /**
   * @property testSocket
   * @readonly
   * @returns {AuthSocketClient | undefined}
   * @description Exposes the internal WebSocket client for testing or inspection.
   */
  public get testSocket(): ReturnType<typeof AuthSocketClient> | undefined {
    return this.socket
  }

  /**
   * @method initializeConnection
   * @async
   * @returns {Promise<void>}
   * @description Establishes an authenticated WebSocket connection to the MessageBox server.
   * This connection allows the client to send and receive real-time messages in WebSocket rooms.
   *
   * Steps:
   * 1. Fetches the user's identity key if not already loaded.
   * 2. Creates a new WebSocket connection using AuthSocketClient.
   * 4. Waits for `authenticationSuccess` or fails after a timeout.
   *
   * Authentication ensures only valid users join rooms and send messages.
   */
  async initializeConnection(): Promise<void> {
    Logger.log('[MB CLIENT] initializeConnection() STARTED')

    if (this.myIdentityKey == null || this.myIdentityKey.trim() === '') {
      Logger.log('[MB CLIENT] Fetching identity key...')
      try {
        const keyResult = await this.walletClient.getPublicKey({ identityKey: true })
        this.myIdentityKey = keyResult.publicKey
        Logger.log(`[MB CLIENT] Identity key fetched successfully: ${this.myIdentityKey}`)
      } catch (error) {
        Logger.error('[MB CLIENT ERROR] Failed to fetch identity key:', error)
        throw new Error('Identity key retrieval failed')
      }
    }

    if (this.myIdentityKey == null || this.myIdentityKey.trim() === '') {
      Logger.error('[MB CLIENT ERROR] Identity key is still missing after retrieval!')
      throw new Error('Identity key is missing')
    }

    Logger.log('[MB CLIENT] Setting up WebSocket connection...')

    if (this.socket == null) {
      this.socket = AuthSocketClient(this.host, { wallet: this.walletClient })

      let identitySent = false
      let authenticated = false

      this.socket.on('connect', () => {
        Logger.log('[MB CLIENT] Connected to WebSocket.')

        if (!identitySent) {
          Logger.log('[MB CLIENT] Sending authentication data:', this.myIdentityKey)
          if (this.myIdentityKey == null || this.myIdentityKey.trim() === '') {
            Logger.error('[MB CLIENT ERROR] Cannot send authentication: Identity key is missing!')
          } else {
            this.socket?.emit('authenticated', { identityKey: this.myIdentityKey })
            identitySent = true
          }
        }
      })

      // Listen for authentication success from the server
      this.socket.on('authenticationSuccess', (data) => {
        Logger.log(`[MB CLIENT] WebSocket authentication successful: ${JSON.stringify(data)}`)
        authenticated = true
      })

      // Handle authentication failures
      this.socket.on('authenticationFailed', (data) => {
        Logger.error(`[MB CLIENT ERROR] WebSocket authentication failed: ${JSON.stringify(data)}`)
        authenticated = false
      })

      this.socket.on('disconnect', () => {
        Logger.log('[MB CLIENT] Disconnected from MessageBox server')
        this.socket = undefined
        identitySent = false
        authenticated = false
      })

      this.socket.on('error', (error) => {
        Logger.error('[MB CLIENT ERROR] WebSocket error:', error)
      })

      // Wait for authentication confirmation before proceeding
      await new Promise<void>((resolve, reject) => {
        setTimeout(() => {
          if (authenticated) {
            Logger.log('[MB CLIENT] WebSocket fully authenticated and ready!')
            resolve()
          } else {
            reject(new Error('[MB CLIENT ERROR] WebSocket authentication timed out!'))
          }
        }, 5000) // Timeout after 5 seconds
      })
    }
  }

  /**
   * @method resolveHostForRecipient
   * @private
   * @async
   * @param {string} identityKey - The public identity key of the message recipient.
   * @returns {Promise<string | null>} - The most recently anointed host for this identity, or `null` if not found.
   *
   * @description
   * Uses the overlay LookupResolver to find the most recently anointed MessageBox host for a given recipient.
   * This enables clients to determine where to route overlay-based messages.
   */
  private async resolveHostForRecipient(identityKey: string): Promise<string | null> {
    try {
      const result = await this.lookupResolver.query({
        service: 'ls_messagebox',
        query: { identityKey }
      })

      if (
        result != null &&
        typeof result === 'object' &&
        'type' in result &&
        result.type === 'freeform' &&
        'result' in result &&
        Array.isArray((result as any).result?.hosts)
      ) {
        const hosts = (result as any).result.hosts
        if (hosts.length > 0) {
          Logger.log(`[MB CLIENT] Host found via LookupResolver: ${String(hosts[0])}`)
          return hosts[0]
        } else {
          Logger.warn(`[MB CLIENT] LookupResolver returned empty host list for ${identityKey}`)
        }
      } else {
        Logger.warn(`[MB CLIENT] Unexpected result from LookupResolver: ${JSON.stringify(result)}`)
      }
    } catch (error) {
      Logger.error('[MB CLIENT ERROR] Failed to resolve host from LookupResolver:', error)
    }

    return null
  }

  /**
   * @method determineTargetHost
   * @private
   * @async
   * @param {string} recipient - The recipient’s identity key.
   * @returns {Promise<string>} - The host to use for routing the message (overlay if available, else default).
   *
   * @description
   * Selects the appropriate server to send messages to. Falls back to the default host if none is found.
   */
  private async determineTargetHost(recipient: string): Promise<string> {
    const overlayHost = await this.resolveHostForRecipient(recipient)
    return overlayHost ?? this.host
  }

  /**
   * @method joinRoom
   * @async
   * @param {string} messageBox - The name of the WebSocket room to join.
   * @returns {Promise<void>}
   *
   * @description
   * Ensures the client joins a WebSocket room for receiving live messages.
   * This function will initialize a WebSocket connection if needed and send an `authenticated` event
   * followed by a `joinRoom` event. It ensures no duplicate joins for already joined rooms.
   */
  async joinRoom(messageBox: string): Promise<void> {
    Logger.log(`[MB CLIENT] Attempting to join WebSocket room: ${messageBox}`)

    // Ensure WebSocket connection is established first
    if (this.socket == null) {
      Logger.log('[MB CLIENT] No WebSocket connection. Initializing...')
      await this.initializeConnection()
    }

    if (this.myIdentityKey == null || this.myIdentityKey.trim() === '') {
      throw new Error('[MB CLIENT ERROR] Identity key is not defined')
    }

    const roomId = `${this.myIdentityKey ?? ''}-${messageBox}`

    if (this.joinedRooms.has(roomId)) {
      Logger.log(`[MB CLIENT] Already joined WebSocket room: ${roomId}`)
      return
    }

    try {
      Logger.log(`[MB CLIENT] Joining WebSocket room: ${roomId}`)
      await this.socket?.emit('joinRoom', roomId)
      this.joinedRooms.add(roomId)
      Logger.log(`[MB CLIENT] Successfully joined room: ${roomId}`)
    } catch (error) {
      Logger.error(`[MB CLIENT ERROR] Failed to join WebSocket room: ${roomId}`, error)
    }
  }

  /**
   * @method listenForLiveMessages
   * @async
   * @param {Object} params - Configuration for the live message listener.
   * @param {function} params.onMessage - A callback function that will be called when a new message is received.
   * @param {string} params.messageBox - The name of the message box to listen on (usually tied to a protocol or purpose).
   * @returns {Promise<void>}
   *
   * @description
   * Listens for live WebSocket messages from the specified message box. This function:
   * - Ensures the socket is connected and authenticated
   * - Joins the appropriate WebSocket room
   * - Decrypts incoming encrypted messages before invoking the callback
   */
  async listenForLiveMessages({
    onMessage,
    messageBox
  }: {
    onMessage: (message: PeerMessage) => void
    messageBox: string
  }): Promise<void> {
    Logger.log(`[MB CLIENT] Setting up listener for WebSocket room: ${messageBox}`)

    // Ensure WebSocket connection and room join
    await this.joinRoom(messageBox)

    // Ensure identity key is available before creating roomId
    if (this.myIdentityKey == null || this.myIdentityKey.trim() === '') {
      throw new Error('[MB CLIENT ERROR] Identity key is missing. Cannot construct room ID.')
    }

    const roomId = `${this.myIdentityKey}-${messageBox}`

    Logger.log(`[MB CLIENT] Listening for messages in room: ${roomId}`)

    this.socket?.on(`sendMessage-${roomId}`, (message: PeerMessage) => {
      void (async () => {
        Logger.log(`[MB CLIENT] Received message in room ${roomId}:`, message)

        try {
          const parsedBody = typeof message.body === 'string' ? JSON.parse(message.body) : message.body

          if (parsedBody?.encryptedMessage === true) {
            Logger.log(`[MB CLIENT] Decrypting message from ${String(message.sender)}...`)
            const decrypted = await this.walletClient.decrypt({
              protocolID: [1, 'messagebox'],
              keyID: '1',
              counterparty: message.sender,
              ciphertext: Utils.toArray(parsedBody.encryptedMessage, 'base64'),
            })

            message.body = Utils.toUTF8(decrypted.plaintext)
          } else {
            Logger.log('[MB CLIENT] Message is not encrypted.')
            message.body = typeof parsedBody === 'string' ? parsedBody : JSON.stringify(parsedBody)
          }
        } catch (err) {
          Logger.error('[MB CLIENT ERROR] Failed to parse or decrypt live message:', err)
          message.body = '[Error: Failed to decrypt or parse message]'
        }

        onMessage(message)
      })()
    })
  }

  /**
   * @method sendLiveMessage
   * @async
   * @param {SendMessageParams} param0 - The message parameters including recipient, box, and body.
   * @returns {Promise<SendMessageResponse>}
   *
   * @description
   * Attempts to send a message in real time using WebSockets. If the socket is unavailable or fails,
   * the method falls back to sending via HTTP. Message bodies are encrypted, and an HMAC is used
   * to generate a unique message ID.
   */
  async sendLiveMessage({ recipient, messageBox, body }: SendMessageParams): Promise<SendMessageResponse> {
    if (recipient == null || recipient.trim() === '') {
      throw new Error('[MB CLIENT ERROR] Recipient identity key is required')
    }
    if (messageBox == null || messageBox.trim() === '') {
      throw new Error('[MB CLIENT ERROR] MessageBox is required')
    }
    if (body == null || (typeof body === 'string' && body.trim() === '')) {
      throw new Error('[MB CLIENT ERROR] Message body cannot be empty')
    }

    // Ensure room is joined before sending
    await this.joinRoom(messageBox)

    // Fallback to HTTP if WebSocket is not connected
    if (this.socket == null || !this.socket.connected) {
      Logger.warn('[MB CLIENT WARNING] WebSocket not connected, falling back to HTTP')
      const targetHost = await this.determineTargetHost(recipient)
      return await this.sendMessage({ recipient, messageBox, body }, targetHost)
    }

    let messageId: string
    try {
      const hmac = await this.walletClient.createHmac({
        data: Array.from(new TextEncoder().encode(JSON.stringify(body))),
        protocolID: [1, 'messagebox'],
        keyID: '1',
        counterparty: recipient
      })
      messageId = Array.from(hmac.hmac).map(b => b.toString(16).padStart(2, '0')).join('')
    } catch (error) {
      Logger.error('[MB CLIENT ERROR] Failed to generate HMAC:', error)
      throw new Error('Failed to generate message identifier.')
    }

    const roomId = `${recipient}-${messageBox}`
    Logger.log(`[MB CLIENT] Sending WebSocket message to room: ${roomId}`)

    // Encrypt the message body to send over sockets
    const encryptedMessage = await this.walletClient.encrypt({
      protocolID: [1, 'messagebox'],
      keyID: '1',
      counterparty: recipient,
      plaintext: Utils.toArray(typeof body === 'string' ? body : JSON.stringify(body), 'utf8')
    })

    const encryptedMessageBody = {
      encryptedMessage: Utils.toBase64(encryptedMessage.ciphertext)
    }

    return await new Promise((resolve, reject) => {
      const ackEvent = `sendMessageAck-${roomId}`
      let handled = false

      const ackHandler = (response?: SendMessageResponse): void => {
        if (handled) return
        handled = true

        const socketAny = this.socket as any
        if (typeof socketAny?.off === 'function') {
          socketAny.off(ackEvent, ackHandler)
        }

        Logger.log('[MB CLIENT] Received WebSocket acknowledgment:', response)

        if (response == null || response.status !== 'success') {
          Logger.warn('[MB CLIENT] WebSocket message failed, falling back to HTTP')
          this.determineTargetHost(recipient)
            .then(async (host) => {
              return await this.sendMessage({ recipient, messageBox, body }, host)
            })
            .then(resolve)
            .catch(reject)
        } else {
          Logger.log('[MB CLIENT] Message sent successfully via WebSocket:', response)
          resolve(response)
        }
      }

      // Attach acknowledgment listener
      this.socket?.on(ackEvent, ackHandler)

      // Emit message to room
      this.socket?.emit('sendMessage', {
        roomId,
        message: {
          messageId,
          recipient,
          body: JSON.stringify(encryptedMessageBody)
        }
      })

      // Timeout: Fallback to HTTP if no acknowledgment received
      setTimeout(() => {
        if (!handled) {
          handled = true
          const socketAny = this.socket as any
          if (typeof socketAny?.off === 'function') {
            socketAny.off(ackEvent, ackHandler)
          }
          Logger.warn('[CLIENT] WebSocket acknowledgment timed out, falling back to HTTP')
          this.determineTargetHost(recipient)
            .then(async (host) => {
              return await this.sendMessage({ recipient, messageBox, body }, host)
            })
            .then(resolve)
            .catch(reject)
        }
      }, 10000)
    })
  }

  /**
   * @method leaveRoom
   * @async
   * @param {string} messageBox - The name of the message box (WebSocket room) to leave.
   * @returns {Promise<void>}
   *
   * @description
   * Leaves a previously joined WebSocket room. This is useful for reducing unnecessary
   * WebSocket traffic or managing room membership dynamically.
   */
  async leaveRoom(messageBox: string): Promise<void> {
    if (this.socket == null) {
      Logger.warn('[MB CLIENT] Attempted to leave a room but WebSocket is not connected.')
      return
    }

    if (this.myIdentityKey == null || this.myIdentityKey.trim() === '') {
      throw new Error('[MB CLIENT ERROR] Identity key is not defined')
    }

    const roomId = `${this.myIdentityKey}-${messageBox}`
    Logger.log(`[MB CLIENT] Leaving WebSocket room: ${roomId}`)
    this.socket.emit('leaveRoom', roomId)

    // Ensure the room is removed from tracking
    this.joinedRooms.delete(roomId)
  }

  /**
   * @method disconnectWebSocket
   * @async
   * @returns {Promise<void>}
   *
   * @description
   * Gracefully closes the WebSocket connection if it's active.
   * Useful for client shutdown, logout, or transitioning between identities.
   */
  async disconnectWebSocket(): Promise<void> {
    if (this.socket != null) {
      Logger.log('[MB CLIENT] Closing WebSocket connection...')
      this.socket.disconnect()
      this.socket = undefined
    } else {
      Logger.log('[MB CLIENT] No active WebSocket connection to close.')
    }
  }

  /**
   * @method sendMessage
   * @async
   * @param {SendMessageParams} message - The recipient, messageBox, body, and optional messageId.
   * @param {string} [overrideHost] - Optionally override the resolved or default server host.
   * @returns {Promise<SendMessageResponse>}
   *
   * @description
   * Sends a message over HTTP. Automatically encrypts the message body for the recipient
   * and generates a unique messageId using an HMAC. Uses overlay lookup to resolve the correct
   * host if `overlayEnabled` is true. Falls back to default host if no overlay is found.
   */
  async sendMessage(
    message: SendMessageParams,
    overrideHost?: string
  ): Promise<SendMessageResponse> {
    if (message.recipient == null || message.recipient.trim() === '') {
      throw new Error('You must provide a message recipient!')
    }
    if (message.messageBox == null || message.messageBox.trim() === '') {
      throw new Error('You must provide a messageBox to send this message into!')
    }
    if (message.body == null || (typeof message.body === 'string' && message.body.trim().length === 0)) {
      throw new Error('Every message must have a body!')
    }

    let messageId: string
    try {
      const hmac = await this.walletClient.createHmac({
        data: Array.from(new TextEncoder().encode(JSON.stringify(message.body))),
        protocolID: [1, 'messagebox'],
        keyID: '1',
        counterparty: message.recipient
      })
      messageId = message.messageId ?? Array.from(hmac.hmac).map(b => b.toString(16).padStart(2, '0')).join('')
    } catch (error) {
      Logger.error('[MB CLIENT ERROR] Failed to generate HMAC:', error)
      throw new Error('Failed to generate message identifier.')
    }

    // Encrypt the message body
    const encryptedMessage = await this.walletClient.encrypt({
      protocolID: [1, 'messagebox'],
      keyID: '1',
      counterparty: message.recipient,
      plaintext: Utils.toArray(typeof message.body === 'string' ? message.body : JSON.stringify(message.body), 'utf8')
    })

    const encryptedMessageBody: EncryptedMessage = {
      encryptedMessage: Utils.toUTF8(encryptedMessage.ciphertext)
    }

    const requestBody = {
      message: {
        ...message,
        messageId,
        body: encryptedMessageBody
      }
    }

    try {
      const finalHost = overrideHost ?? await this.determineTargetHost(message.recipient)

      Logger.log('[MB CLIENT] Sending HTTP request to:', `${finalHost}/sendMessage`)
      Logger.log('[MB CLIENT] Request Body:', JSON.stringify(requestBody, null, 2))

      if (this.myIdentityKey == null || this.myIdentityKey === '') {
        try {
          const keyResult = await this.walletClient.getPublicKey({ identityKey: true })
          this.myIdentityKey = keyResult.publicKey
          Logger.log(`[MB CLIENT] Fetched identity key before sending request: ${this.myIdentityKey}`)
        } catch (error) {
          Logger.error('[MB CLIENT ERROR] Failed to fetch identity key:', error)
          throw new Error('Identity key retrieval failed')
        }
      }

      const response = await this.authFetch.fetch(`${finalHost}/sendMessage`, {
        method: 'POST',
        headers: {
          'Content-Type': 'application/json'
        },
        body: JSON.stringify(requestBody)
      })

      Logger.log('[MB CLIENT] Raw Response:', response)
      Logger.log('[MB CLIENT] Response Body Used?', response.bodyUsed)

      if (response.bodyUsed) {
        throw new Error('[MB CLIENT ERROR] Response body has already been used!')
      }

      const parsedResponse = await response.json()
      Logger.log('[MB CLIENT] Raw Response Body:', parsedResponse)

      if (!response.ok) {
        Logger.error(`[MB CLIENT ERROR] Failed to send message. HTTP ${response.status}: ${response.statusText}`)
        throw new Error(`Message sending failed: HTTP ${response.status} - ${response.statusText}`)
      }

      if (parsedResponse.status !== 'success') {
        Logger.error(`[MB CLIENT ERROR] Server returned an error: ${String(parsedResponse.description)}`)
        throw new Error(parsedResponse.description ?? 'Unknown error from server.')
      }

      Logger.log('[MB CLIENT] Message successfully sent.')
      return { ...parsedResponse, messageId }
    } catch (error) {
      Logger.error('[MB CLIENT ERROR] Network or timeout error:', error)
      const errorMessage = error instanceof Error ? error.message : 'Unknown error'
      throw new Error(`Failed to send message: ${errorMessage}`)
    }
  }

  /**
   * @method anointHost
   * @async
   * @param {string} host - The full URL of the host you wish to anoint for receiving your messages.
   * @returns {Promise<{ txid: string }>} - The transaction ID of the successfully broadcasted advertisement.
   *
   * @description
   * Creates and broadcasts an overlay advertisement transaction that announces the provided host as
   * authorized to receive messages for the user's identity key. This is done by creating a signed
   * PushDrop output with host, timestamp, and nonce metadata, and then broadcasting the resulting transaction
   * to the overlay network under the `tm_messagebox` topic.
   *
   * The server receiving messages for the identity key must validate this advertisement to admit messages.
   * This method ensures decentralized routing is possible based on user-specified preferences.
   *
   * @throws {Error} If the host URL is invalid or if broadcasting fails.
   */
  async anointHost(host: string): Promise<{ txid: string }> {
    Logger.log('[MB CLIENT] Starting anointHost...')
    try {
      if (!host.startsWith('http')) {
        throw new Error('Invalid host URL')
      }

      const identityKey = this.getIdentityKey()
      const timestamp = new Date().toISOString()
      const nonce = Math.random().toString(36).slice(2)

      Logger.log('[MB CLIENT] Fields - Identity:', identityKey, 'Host:', host, 'Timestamp:', timestamp, 'Nonce:', nonce)

      const fields: number[][] = [
        Utils.toArray(identityKey, 'hex'),
        Utils.toArray(host, 'utf8'),
        Utils.toArray(timestamp, 'utf8'),
        Utils.toArray(nonce, 'utf8')
      ]

      const pushdrop = new PushDrop(this.walletClient)
      Logger.log('Fields:', fields.map(a => Utils.toHex(a)))
      Logger.log('ProtocolID:', [1, 'messagebox advertisement'])
      Logger.log('KeyID:', '1')
      Logger.log('SignAs:', 'self')
      Logger.log('anyoneCanSpend:', false)
      Logger.log('forSelf:', true)
      const script = await pushdrop.lock(
        fields,
        [1, 'messagebox advertisement'],
        '1',
        'anyone',
        true
      )

      Logger.log('[MB CLIENT] PushDrop script:', script.toASM())

      

      const { tx, txid } = await this.walletClient.createAction({
        description: 'Anoint host for overlay routing',
        outputs: [{
          basket: 'overlay advertisements',
          lockingScript: script.toHex(),
          satoshis: 1,
          outputDescription: 'Overlay advertisement output'
        }],
        options: { randomizeOutputs: false, acceptDelayedBroadcast: false }
      })

      Logger.log('[MB CLIENT] Transaction created:', txid)

      if (tx !== undefined) {
        const broadcaster = new TopicBroadcaster(['tm_messagebox'], {
          networkPreset: 'local'
        })

        const result = await broadcaster.broadcast(Transaction.fromAtomicBEEF(tx))
        Logger.log('[MB CLIENT] Advertisement broadcast succeeded. TXID:', result.txid)

        if (typeof result.txid !== 'string') {
          throw new Error('Anoint failed: broadcast did not return a txid')
        }

        return { txid: result.txid }
      }

      throw new Error('Anoint failed: failed to create action!')
    } catch (err) {
      Logger.error('[MB CLIENT ERROR] anointHost threw:', err)
      throw err
    }
  }

  /**
   * @method listMessages
   * @async
   * @param {ListMessagesParams} params - The message box name to retrieve messages from.
   * @returns {Promise<PeerMessage[]>} - A list of parsed and optionally decrypted messages.
   *
   * @description
   * Queries the MessageBox server (or overlay-resolved host if enabled) for all messages
   * in a specific messageBox. If any messages are encrypted, they are decrypted
   * using the sender’s public key and the local user's wallet.
   * @throws {Error} If the messageBox is empty, or if the server response indicates failure.
   */
  async listMessages({ messageBox }: ListMessagesParams): Promise<PeerMessage[]> {
    if (messageBox.trim() === '') {
      throw new Error('MessageBox cannot be empty')
    }

    const identityKey = this.getIdentityKey()
    const targetHost = await this.determineTargetHost(identityKey)

    const response = await this.authFetch.fetch(`${targetHost}/listMessages`, {
      method: 'POST',
      headers: {
        'Content-Type': 'application/json'
      },
      body: JSON.stringify({ messageBox })
    })

    const parsedResponse = await response.json()

    if (parsedResponse.status === 'error') {
      throw new Error(parsedResponse.description)
    }

    for (const message of parsedResponse.messages) {
      try {
        const parsedBody = typeof message.body === 'string' ? JSON.parse(message.body) : message.body

        if (parsedBody?.encryptedMessage === true) {
          Logger.log(`[MB CLIENT] Decrypting message from ${String(message.sender)}...`)
          const decrypted = await this.walletClient.decrypt({
            protocolID: [1, 'messagebox'],
            keyID: '1',
            counterparty: message.sender,
            ciphertext: Utils.toArray(parsedBody.encryptedMessage, 'base64'),
          })

          message.body = Utils.toUTF8(decrypted.plaintext)
        } else {
          message.body = typeof parsedBody === 'string' ? parsedBody : JSON.stringify(parsedBody)
        }
      } catch (err) {
        Logger.error('[MB CLIENT ERROR] Failed to parse or decrypt message in list:', err)
        message.body = '[Error: Failed to decrypt or parse message]'
      }
    }

    return parsedResponse.messages
  }

  /**
   * @method acknowledgeMessage
   * @async
   * @param {AcknowledgeMessageParams} params - An object containing an array of message IDs to acknowledge.
   * @returns {Promise<string>} - Returns the success status string from the server response.
   *
   * @description
   * Acknowledges one or more messages previously received from the MessageBoxServer or an overlay-resolved host.
   * Acknowledged messages can then be deleted from the server-side storage.
   *
   * This method authenticates using the local identity key and notifies the message server
   * that the specified messages were successfully received and processed.
   *
   * @throws {Error} If the messageIds array is empty, or the request fails.
   */
  async acknowledgeMessage({ messageIds }: AcknowledgeMessageParams): Promise<string> {
    if (!Array.isArray(messageIds) || messageIds.length === 0) {
      throw new Error('Message IDs array cannot be empty')
    }

    Logger.log(`[MB CLIENT] Acknowledging messages: ${JSON.stringify(messageIds)}`)

    const identityKey = this.getIdentityKey()
    const targetHost = await this.determineTargetHost(identityKey)

    const acknowledged = await this.authFetch.fetch(`${targetHost}/acknowledgeMessage`, {
      method: 'POST',
      headers: {
        'Content-Type': 'application/json'
      },
      body: JSON.stringify({ messageIds })
    })

    const parsedAcknowledged = await acknowledged.json()

    if (parsedAcknowledged.status === 'error') {
      throw new Error(parsedAcknowledged.description)
    }

    return parsedAcknowledged.status
  }
}<|MERGE_RESOLUTION|>--- conflicted
+++ resolved
@@ -34,13 +34,7 @@
   Utils,
   Transaction,
   PushDrop,
-<<<<<<< HEAD
-  SymmetricKey,
-  SecurityLevel,
-  PublicKey
-=======
   Base64String
->>>>>>> fdb5fb79
 } from '@bsv/sdk'
 import { AuthSocketClient } from '@bsv/authsocket-client'
 import { Logger } from './Utils/logger.js'
@@ -65,6 +59,7 @@
   messageBox: string
   body: string | object
   messageId?: string
+  skipEncryption?: boolean
 }
 
 /**
@@ -126,7 +121,7 @@
    * @param options.enableLogging - If true, enables structured logging
    * @param options.networkPreset - LookupResolver overlay network ('local', 'mainnet', or 'testnet')
    */
-  constructor({
+  constructor ({
     host = 'https://messagebox.babbage.systems',
     walletClient,
     enableLogging = false,
@@ -156,7 +151,7 @@
    * @description Returns the current set of WebSocket room IDs that the client has joined.
    * This is primarily used for inspection and testing purposes.
    */
-  public getJoinedRooms(): Set<string> {
+  public getJoinedRooms (): Set<string> {
     return this.joinedRooms
   }
 
@@ -167,7 +162,7 @@
    * @description Returns the current identity key used by the client. This is fetched during setup
    * and used for both authentication and encryption operations.
    */
-  public getIdentityKey(): string {
+  public getIdentityKey (): string {
     if (this.myIdentityKey == null) {
       throw new Error('[MB CLIENT ERROR] Identity key is not set')
     }
@@ -180,7 +175,7 @@
    * @returns {AuthSocketClient | undefined}
    * @description Exposes the internal WebSocket client for testing or inspection.
    */
-  public get testSocket(): ReturnType<typeof AuthSocketClient> | undefined {
+  public get testSocket (): ReturnType<typeof AuthSocketClient> | undefined {
     return this.socket
   }
 
@@ -198,7 +193,7 @@
    *
    * Authentication ensures only valid users join rooms and send messages.
    */
-  async initializeConnection(): Promise<void> {
+  async initializeConnection (): Promise<void> {
     Logger.log('[MB CLIENT] initializeConnection() STARTED')
 
     if (this.myIdentityKey == null || this.myIdentityKey.trim() === '') {
@@ -288,7 +283,7 @@
    * Uses the overlay LookupResolver to find the most recently anointed MessageBox host for a given recipient.
    * This enables clients to determine where to route overlay-based messages.
    */
-  private async resolveHostForRecipient(identityKey: string): Promise<string | null> {
+  private async resolveHostForRecipient (identityKey: string): Promise<string | null> {
     try {
       const result = await this.lookupResolver.query({
         service: 'ls_messagebox',
@@ -330,7 +325,7 @@
    * @description
    * Selects the appropriate server to send messages to. Falls back to the default host if none is found.
    */
-  private async determineTargetHost(recipient: string): Promise<string> {
+  private async determineTargetHost (recipient: string): Promise<string> {
     const overlayHost = await this.resolveHostForRecipient(recipient)
     return overlayHost ?? this.host
   }
@@ -346,7 +341,7 @@
    * This function will initialize a WebSocket connection if needed and send an `authenticated` event
    * followed by a `joinRoom` event. It ensures no duplicate joins for already joined rooms.
    */
-  async joinRoom(messageBox: string): Promise<void> {
+  async joinRoom (messageBox: string): Promise<void> {
     Logger.log(`[MB CLIENT] Attempting to join WebSocket room: ${messageBox}`)
 
     // Ensure WebSocket connection is established first
@@ -390,7 +385,7 @@
    * - Joins the appropriate WebSocket room
    * - Decrypts incoming encrypted messages before invoking the callback
    */
-  async listenForLiveMessages({
+  async listenForLiveMessages ({
     onMessage,
     messageBox
   }: {
@@ -418,13 +413,17 @@
         try {
           const parsedBody = typeof message.body === 'string' ? JSON.parse(message.body) : message.body
 
-          if (parsedBody?.encryptedMessage === true) {
+          if (
+            parsedBody !== null && typeof parsedBody === 'object' &&
+            typeof parsedBody === 'object' &&
+            typeof parsedBody.encryptedMessage === 'string'
+          ) {
             Logger.log(`[MB CLIENT] Decrypting message from ${String(message.sender)}...`)
             const decrypted = await this.walletClient.decrypt({
               protocolID: [1, 'messagebox'],
               keyID: '1',
-              counterparty: message.sender,
-              ciphertext: Utils.toArray(parsedBody.encryptedMessage, 'base64'),
+              counterparty: message.sender === this.getIdentityKey() ? 'self' : message.sender,
+              ciphertext: Utils.toArray(parsedBody.encryptedMessage, 'base64')
             })
 
             message.body = Utils.toUTF8(decrypted.plaintext)
@@ -453,7 +452,13 @@
    * the method falls back to sending via HTTP. Message bodies are encrypted, and an HMAC is used
    * to generate a unique message ID.
    */
-  async sendLiveMessage({ recipient, messageBox, body }: SendMessageParams): Promise<SendMessageResponse> {
+  async sendLiveMessage ({
+    recipient,
+    messageBox,
+    body,
+    messageId,
+    skipEncryption
+  }: SendMessageParams): Promise<SendMessageResponse> {
     if (recipient == null || recipient.trim() === '') {
       throw new Error('[MB CLIENT ERROR] Recipient identity key is required')
     }
@@ -474,15 +479,15 @@
       return await this.sendMessage({ recipient, messageBox, body }, targetHost)
     }
 
-    let messageId: string
+    let finalMessageId: string
     try {
       const hmac = await this.walletClient.createHmac({
         data: Array.from(new TextEncoder().encode(JSON.stringify(body))),
         protocolID: [1, 'messagebox'],
         keyID: '1',
-        counterparty: recipient
-      })
-      messageId = Array.from(hmac.hmac).map(b => b.toString(16).padStart(2, '0')).join('')
+        counterparty: recipient === this.getIdentityKey() ? 'self' : recipient
+      })
+      finalMessageId = messageId ?? Array.from(hmac.hmac).map(b => b.toString(16).padStart(2, '0')).join('')
     } catch (error) {
       Logger.error('[MB CLIENT ERROR] Failed to generate HMAC:', error)
       throw new Error('Failed to generate message identifier.')
@@ -491,16 +496,20 @@
     const roomId = `${recipient}-${messageBox}`
     Logger.log(`[MB CLIENT] Sending WebSocket message to room: ${roomId}`)
 
-    // Encrypt the message body to send over sockets
-    const encryptedMessage = await this.walletClient.encrypt({
-      protocolID: [1, 'messagebox'],
-      keyID: '1',
-      counterparty: recipient,
-      plaintext: Utils.toArray(typeof body === 'string' ? body : JSON.stringify(body), 'utf8')
-    })
-
-    const encryptedMessageBody = {
-      encryptedMessage: Utils.toBase64(encryptedMessage.ciphertext)
+    let outgoingBody: string
+    if (skipEncryption === true) {
+      outgoingBody = typeof body === 'string' ? body : JSON.stringify(body)
+    } else {
+      const encryptedMessage = await this.walletClient.encrypt({
+        protocolID: [1, 'messagebox'],
+        keyID: '1',
+        counterparty: recipient === this.getIdentityKey() ? 'self' : recipient,
+        plaintext: Utils.toArray(typeof body === 'string' ? body : JSON.stringify(body), 'utf8')
+      })
+
+      outgoingBody = JSON.stringify({
+        encryptedMessage: Utils.toBase64(encryptedMessage.ciphertext)
+      })
     }
 
     return await new Promise((resolve, reject) => {
@@ -539,9 +548,9 @@
       this.socket?.emit('sendMessage', {
         roomId,
         message: {
-          messageId,
+          messageId: finalMessageId,
           recipient,
-          body: JSON.stringify(encryptedMessageBody)
+          body: JSON.stringify(outgoingBody)
         }
       })
 
@@ -575,7 +584,7 @@
    * Leaves a previously joined WebSocket room. This is useful for reducing unnecessary
    * WebSocket traffic or managing room membership dynamically.
    */
-  async leaveRoom(messageBox: string): Promise<void> {
+  async leaveRoom (messageBox: string): Promise<void> {
     if (this.socket == null) {
       Logger.warn('[MB CLIENT] Attempted to leave a room but WebSocket is not connected.')
       return
@@ -602,7 +611,7 @@
    * Gracefully closes the WebSocket connection if it's active.
    * Useful for client shutdown, logout, or transitioning between identities.
    */
-  async disconnectWebSocket(): Promise<void> {
+  async disconnectWebSocket (): Promise<void> {
     if (this.socket != null) {
       Logger.log('[MB CLIENT] Closing WebSocket connection...')
       this.socket.disconnect()
@@ -624,7 +633,7 @@
    * and generates a unique messageId using an HMAC. Uses overlay lookup to resolve the correct
    * host if `overlayEnabled` is true. Falls back to default host if no overlay is found.
    */
-  async sendMessage(
+  async sendMessage (
     message: SendMessageParams,
     overrideHost?: string
   ): Promise<SendMessageResponse> {
@@ -652,23 +661,27 @@
       throw new Error('Failed to generate message identifier.')
     }
 
-    // Encrypt the message body
-    const encryptedMessage = await this.walletClient.encrypt({
-      protocolID: [1, 'messagebox'],
-      keyID: '1',
-      counterparty: message.recipient,
-      plaintext: Utils.toArray(typeof message.body === 'string' ? message.body : JSON.stringify(message.body), 'utf8')
-    })
-
-    const encryptedMessageBody: EncryptedMessage = {
-      encryptedMessage: Utils.toUTF8(encryptedMessage.ciphertext)
+    let finalBody: string | EncryptedMessage
+    if (message.skipEncryption === true) {
+      finalBody = typeof message.body === 'string' ? message.body : JSON.stringify(message.body)
+    } else {
+      const encryptedMessage = await this.walletClient.encrypt({
+        protocolID: [1, 'messagebox'],
+        keyID: '1',
+        counterparty: message.recipient === this.getIdentityKey() ? 'self' : message.recipient,
+        plaintext: Utils.toArray(typeof message.body === 'string' ? message.body : JSON.stringify(message.body), 'utf8')
+      })
+
+      finalBody = {
+        encryptedMessage: Utils.toBase64(encryptedMessage.ciphertext)
+      }
     }
 
     const requestBody = {
       message: {
         ...message,
         messageId,
-        body: encryptedMessageBody
+        body: finalBody
       }
     }
 
@@ -743,7 +756,7 @@
    *
    * @throws {Error} If the host URL is invalid or if broadcasting fails.
    */
-  async anointHost(host: string): Promise<{ txid: string }> {
+  async anointHost (host: string): Promise<{ txid: string }> {
     Logger.log('[MB CLIENT] Starting anointHost...')
     try {
       if (!host.startsWith('http')) {
@@ -780,8 +793,6 @@
 
       Logger.log('[MB CLIENT] PushDrop script:', script.toASM())
 
-      
-
       const { tx, txid } = await this.walletClient.createAction({
         description: 'Anoint host for overlay routing',
         outputs: [{
@@ -829,7 +840,7 @@
    * using the sender’s public key and the local user's wallet.
    * @throws {Error} If the messageBox is empty, or if the server response indicates failure.
    */
-  async listMessages({ messageBox }: ListMessagesParams): Promise<PeerMessage[]> {
+  async listMessages ({ messageBox }: ListMessagesParams): Promise<PeerMessage[]> {
     if (messageBox.trim() === '') {
       throw new Error('MessageBox cannot be empty')
     }
@@ -855,13 +866,17 @@
       try {
         const parsedBody = typeof message.body === 'string' ? JSON.parse(message.body) : message.body
 
-        if (parsedBody?.encryptedMessage === true) {
+        if (
+          parsedBody !== null && typeof parsedBody === 'object' &&
+          typeof parsedBody === 'object' &&
+          typeof parsedBody.encryptedMessage === 'string'
+        ) {
           Logger.log(`[MB CLIENT] Decrypting message from ${String(message.sender)}...`)
           const decrypted = await this.walletClient.decrypt({
             protocolID: [1, 'messagebox'],
             keyID: '1',
-            counterparty: message.sender,
-            ciphertext: Utils.toArray(parsedBody.encryptedMessage, 'base64'),
+            counterparty: message.sender === this.getIdentityKey() ? 'self' : message.sender,
+            ciphertext: Utils.toArray(parsedBody.encryptedMessage, 'base64')
           })
 
           message.body = Utils.toUTF8(decrypted.plaintext)
@@ -892,7 +907,7 @@
    *
    * @throws {Error} If the messageIds array is empty, or the request fails.
    */
-  async acknowledgeMessage({ messageIds }: AcknowledgeMessageParams): Promise<string> {
+  async acknowledgeMessage ({ messageIds }: AcknowledgeMessageParams): Promise<string> {
     if (!Array.isArray(messageIds) || messageIds.length === 0) {
       throw new Error('Message IDs array cannot be empty')
     }
